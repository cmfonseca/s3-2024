#!/usr/bin/env python3
#
# Copyright (C) 2023 Alexandre Jesus <https://adbjesus.com>, Carlos M. Fonseca <cmfonsec@dei.uc.pt>
#
# This program is free software: you can redistribute it and/or modify
# it under the terms of the GNU General Public License as published by
# the Free Software Foundation, either version 3 of the License, or
# (at your option) any later version.
#
# This program is distributed in the hope that it will be useful,
# but WITHOUT ANY WARRANTY; without even the implied warranty of
# MERCHANTABILITY or FITNESS FOR A PARTICULAR PURPOSE.  See the
# GNU General Public License for more details.
#
# You should have received a copy of the GNU General Public License
# along with this program.  If not, see <https://www.gnu.org/licenses/>.

from __future__ import annotations

from typing import TextIO, Optional, Any
from collections.abc import Iterable, Hashable

import logging

Objective = Any

class Component:
    model_index: int

    @property
    def cid(self) -> Hashable:
        # unique identifier for component used for hashing/comparison.
        return self.model_index

class LocalMove:

    # define a swap  
    i: int
    j: int

class Solution:

    def __init__(self, problem: Problem) -> None:
        self.cost = None  # Should we store the cost? should we calculate every time with self.objective?
        self.problem = problem
        self.u = [] # this is obviously temporary

    def output(self) -> str:
        """
        Generate the output string for this solution
        """
        return "\n".join(map(str, self.u))

    def copy(self) -> Solution:
        """
        Return a copy of this solution.

        Note: changes to the copy must not affect the original
        solution. However, this does not need to be a deepcopy.
        """
        # Check the TCP example. This is low-hanging fruit
<<<<<<< HEAD
        raise NotImplementedError
=======
        new_solution = Solution(self.problem)
        new_solution.u = self.u[:]  # copy of the sequence.
        new_solution.cost = self.cost  # also the cost
        return new_solution
        #raise NotImplementedError
>>>>>>> 285216d3

    def is_feasible(self) -> bool:
        """
        Return whether the solution is feasible or not
        """
        # the length is 10, which is T (available timeslots)
        # and all u_i in u are smaller than M
        return len(self.u) == self.problem.T and all(
            map(lambda x: (0 <= x < self.problem.M), self.u))

    def objective(self) -> Optional[Objective]:
        """
        Return the objective value for this solution if defined, otherwise
        should return None
        """
        rp = [sum(self.problem.a[p][m] * self.problem.d[m] for m in range(self.problem.M)) \
              for p in range(self.problem.P)]

        cost = 0
        for t in range(1, self.problem.T + 1):
            for p in range(self.problem.P):
                actual_demand = sum(self.problem.a[p][self.u[i]] for i in range(t))
                target_demand = t * rp[p] / self.problem.T
                cost += (target_demand - actual_demand) ** 2
        return cost

    def lower_bound(self) -> Optional[Objective]:
        """
        Return the lower bound value for this solution if defined,
        otherwise return None
        """
        raise NotImplementedError

    def add_moves(self) -> Iterable[Component]:
        """
        Return an iterable (generator, iterator, or iterable object)
        over all components that can be added to the solution
        """
        if len(self.u) < self.problem.T:
            #generates all possible model indices possible to added.
            for model_index in range(self.problem.M):
                yield Component(model_index) #grabs one component as needed
        #raise NotImplementedError

    def local_moves(self) -> Iterable[LocalMove]:
        """
        Return an iterable (generator, iterator, or iterable object)
        over all local moves that can be applied to the solution
        """
        #all possible pairs of indices for swapping.
        for i in range(len(self.u)):
            for j in range(i + 1, len(self.u)):
                yield LocalMove(i, j) #grab one pair as needed
        #raise NotImplementedError

    def random_local_move(self) -> Optional[LocalMove]:
        """
        Return a random local move that can be applied to the solution.

        Note: repeated calls to this method may return the same
        local move.
        """
        if len(self.u) >= 2:
            i = random.randrange(len(self.u))
            j = random.randrange(len(self.u))
            return LocalMove(i, j)
        else:
            return None
        #raise NotImplementedError

    def random_local_moves_wor(self) -> Iterable[LocalMove]:
        """
        Return an iterable (generator, iterator, or iterable object)
        over all local moves (in random order) that can be applied to
        the solution.
        """
<<<<<<< HEAD
        raise NotImplementedError
=======
        moves = list(self.local_moves())
        random.shuffle(moves)
        return moves
        #raise NotImplementedError
>>>>>>> 285216d3

    def heuristic_add_move(self) -> Optional[Component]:
        """
        Return the next component to be added based on some heuristic
        rule.
        """
        raise NotImplementedError

    def add(self, component: Component) -> None:
        """
        Add a component to the solution.

        Note: this invalidates any previously generated components and
        local moves.
        """
        self.u.append(component.model_index)
        self.cost = self.objective()  #update cost after adding component.
        #raise NotImplementedError

    def step(self, lmove: LocalMove) -> None:
        """
        Apply a local move to the solution.

        Note: this invalidates any previously generated components and
        local moves.
        """
        i, j = lmove.i, lmove.j
        self.u[i], self.u[j] = self.u[j], self.u[i]  #perform swap
        self.cost = self.objective()  #update cost after swap
        #raise NotImplementedError

    def objective_incr_local(self, lmove: LocalMove) -> Optional[Objective]:
        """
        Return the objective value increment resulting from applying a
        local move. If the objective value is not defined after
        applying the local move return None.
        """
        current_cost = self.objective()
        self.step(lmove)
        new_cost = self.objective()
        self.step(lmove)  #revert back to original state
        return new_cost - current_cost
        #raise NotImplementedError

    def lower_bound_incr_add(self, component: Component) -> Optional[Objective]:
        """
        Return the lower bound increment resulting from adding a
        component. If the lower bound is not defined after adding the
        component return None.
        """
        raise NotImplementedError

    def perturb(self, ks: int) -> None:
        """
        Perturb the solution in place. The amount of perturbation is
        controlled by the parameter ks (kick strength)
        """
        raise NotImplementedError

    def components(self) -> Iterable[Component]:
        """
        Returns an iterable to the components of a solution
        """
        return [Component(i) for i in range(self.problem.M)]
        #raise NotImplementedError



class Problem:
    @classmethod
    def from_textio(cls, f: TextIO) -> Problem:
        """
        Create a problem from a text I/O source `f`
        """
        data = f.readlines()
        M = int(data[0].split()[0])
        P = int(data[0].split()[1])
        d = [int(j) for j in data[1].split()]
        A = []
        for p in range(2,P):
            x = data[p].splitlines()[0].split()
            A.append([int(i) for i in x])

        return cls(M, P, d, A)

    def __init__(self, M, P, d, A) -> None:
        self.M = M
        self.P = P
        self.d = d
        self.A = A
        self.T = sum(d)

    def empty_solution(self) -> Solution:
        """
        Create an empty solution (i.e. with no components).
        """
        return None


if __name__ == '__main__':
    from api.solvers import *
    from time import perf_counter
    import argparse
    import sys

    parser = argparse.ArgumentParser()
    parser.add_argument('--log-level',
                        choices=['critical', 'error', 'warning', 'info', 'debug'],
                        default='warning')
    parser.add_argument('--log-file', type=argparse.FileType('w'), default=sys.stderr)
    parser.add_argument('--csearch',
                        choices=['beam', 'grasp', 'greedy', 'heuristic', 'as', 'mmas', 'none'],
                        default='none')
    parser.add_argument('--cbudget', type=float, default=5.0)
    parser.add_argument('--lsearch',
                        choices=['bi', 'fi', 'ils', 'rls', 'sa', 'none'],
                        default='none')
    parser.add_argument('--lbudget', type=float, default=5.0)
    parser.add_argument('--input-file', type=argparse.FileType('r'), default=sys.stdin)
    parser.add_argument('--output-file', type=argparse.FileType('w'), default=sys.stdout)
    args = parser.parse_args()

    logging.basicConfig(stream=args.log_file,
                        level=args.log_level.upper(),
                        format="%(levelname)s;%(asctime)s;%(message)s")

    p = Problem.from_textio(args.input_file)
    s: Optional[Solution] = p.empty_solution()

    start = perf_counter()

    if s is not None:
        if args.csearch == 'heuristic':
            s = heuristic_construction(s)
        elif args.csearch == 'greedy':
            s = greedy_construction(s)
        elif args.csearch == 'beam':
            s = beam_search(s, 10)
        elif args.csearch == 'grasp':
            s = grasp(s, args.cbudget, alpha = 0.01)
        elif args.csearch == 'as':
            ants = [s]*100
            s = ant_system(ants, args.cbudget, beta = 5.0, rho = 0.5, tau0 = 1 / 3000.0)
        elif args.csearch == 'mmas':
            ants = [s]*100
            s = mmas(ants, args.cbudget, beta = 5.0, rho = 0.02, taumax = 1 / 3000.0, globalratio = 0.5)

    if s is not None:
        if args.lsearch == 'bi':
            s = best_improvement(s, args.lbudget)
        elif args.lsearch == 'fi':
            s = first_improvement(s, args.lbudget) 
        elif args.lsearch == 'ils':
            s = ils(s, args.lbudget)
        elif args.lsearch == 'rls':
            s = rls(s, args.lbudget)
        elif args.lsearch == 'sa':
            s = sa(s, args.lbudget, 30)

    end = perf_counter()

    if s is not None:
        print(s.output(), file=args.output_file)
        if s.objective() is not None:
            logging.info(f"Objective: {s.objective():.3f}")
        else:
            logging.info(f"Objective: None")
    else:
        logging.info(f"Objective: no solution found")

    logging.info(f"Elapsed solving time: {end-start:.4f}")
<|MERGE_RESOLUTION|>--- conflicted
+++ resolved
@@ -59,15 +59,11 @@
         solution. However, this does not need to be a deepcopy.
         """
         # Check the TCP example. This is low-hanging fruit
-<<<<<<< HEAD
-        raise NotImplementedError
-=======
         new_solution = Solution(self.problem)
         new_solution.u = self.u[:]  # copy of the sequence.
         new_solution.cost = self.cost  # also the cost
         return new_solution
         #raise NotImplementedError
->>>>>>> 285216d3
 
     def is_feasible(self) -> bool:
         """
@@ -144,14 +140,10 @@
         over all local moves (in random order) that can be applied to
         the solution.
         """
-<<<<<<< HEAD
-        raise NotImplementedError
-=======
         moves = list(self.local_moves())
         random.shuffle(moves)
         return moves
         #raise NotImplementedError
->>>>>>> 285216d3
 
     def heuristic_add_move(self) -> Optional[Component]:
         """
@@ -216,7 +208,7 @@
         Returns an iterable to the components of a solution
         """
         return [Component(i) for i in range(self.problem.M)]
-        #raise NotImplementedError
+
 
 
 
